<html>
  <head>
    <link
      href="https://fonts.googleapis.com/css?family=Montserrat&display=swap"
      rel="stylesheet"
    />
    <link href="https://unpkg.com/tailwindcss@^1.0/dist/tailwind.min.css" rel="stylesheet">
    <link rel="stylesheet" href="https://cdnjs.cloudflare.com/ajax/libs/font-awesome/4.7.0/css/font-awesome.min.css">
    <link href="https://fonts.googleapis.com/css?family=Noto+Sans+SC&display=swap" rel="stylesheet">
    <style>
      body {
        /* background: rgb(221, 208, 208); */
        /* background:#333; */
        font-family: 'Arial';
        /* font-size: 18px !important; */
        width: 100%;
        }
      h1 { color: grey;}
      .mermaid2,.mermaid3 {
        display: none;
      }
      .mermaid svg {
        /* font-size: 18px !important; */
      }
    </style>
  </head>
  <body>
    <div>info below</div>
    <div class="flex flex-wrap">

<<<<<<< HEAD
  classDef Test fill:#F84E68,stroke:#333,color:white;
  class A,T Test
  classDef TestSub fill:green;
  class T TestSub
  linkStyle 0,1 color:orange, stroke: orange;
      </div>
      <div class="mermaid2" style="width: 50%; height: 20%;">
graph TD
  C -->|fa:fa-car Car| F[fa:fa-car Car]
      </div>
      <div class="mermaid2" style="width: 50%; height: 20%;">
flowchart TD
  C -->|fa:fa-car Car| F[fa:fa-car Car]
      </div>
      <div class="mermaid2" style="width: 50%; height: 20%;">
        %%{init: {"fontFamily": "arial2"}}%%
graph TD
      A[Christmas]
      </div>
      <div class="mermaid2" style="width: 50%; height: 20%;">
flowchart TD
      L1 --- L2
      L2 --- C
      M1 ---> C
      R1 .-> R2
      R2 <.-> C
      C -->|Label 1| E1
      C <-- Label 2 ---> E2
      C ----> E3
      C <-...-> E4
      C ======> E5
      </div>
      <div class="mermaid2" style="width: 50%; height: 20%;">
graph TD
      L1 --- L2
      L2 --- C
      M1 ---> C
      R1 .-> R2
      R2 <.-> C
      C -->|Label 1| E1
      C -- Label 2 ---> E2
      C ----> E3
      C -----> E4
      C ======> E5
      </div>
      <div class="mermaid" style="width: 50%; height: 20%;">
sequenceDiagram
    participant John
    participant Alice
    Alice->>John: Hello John, how are you?
    John-->>Alice: Great!
      </div>
=======
<div class="mermaid" style="width: 100%; height: 20%;">
stateDiagram-v2
      [*] --> S1
      state "Some long name" as S1
>>>>>>> 3b9900c1

</div>

  <script src="./mermaid.js"></script>
    <script>
      mermaid.parseError = function (err, hash) {
        // console.error('Mermaid error: ', err);
      };
      mermaid.initialize({
        // theme: 'dark',
        theme: 'forest',
        arrowMarkerAbsolute: true,
        // themeCSS: '.edgePath .path {stroke: red;} .arrowheadPath {fill: red;}',
        flowchart: { nodeSpacing: 10, curve: 'cardinal', htmlLabels: false },
        // gantt: { axisFormat: '%m/%d/%Y' },
<<<<<<< HEAD
        sequence: { showSequenceNumbers: true },
=======
        sequence: { actorFontFamily: 'courier', actorMargin: 50, showSequenceNumbers: false },
>>>>>>> 3b9900c1
        // sequenceDiagram: { actorMargin: 300 } // deprecated
        // fontFamily: '"times", sans-serif',
        // fontFamily: 'courier',
        state: {
          nodeSpacing: 50,
          rankSpacing: 50,
          defaultRenderer: 'dagre-wrapper',
        },
        logLevel: 0,
        fontSize: 18,
        curve: 'cardinal',
        securityLevel: 'strict',
        // themeVariables: {relationLabelColor: 'red'}
      });
      function callback() {
  alert('It worked');
}
    </script>
  </body>
</html><|MERGE_RESOLUTION|>--- conflicted
+++ resolved
@@ -28,65 +28,10 @@
     <div>info below</div>
     <div class="flex flex-wrap">
 
-<<<<<<< HEAD
-  classDef Test fill:#F84E68,stroke:#333,color:white;
-  class A,T Test
-  classDef TestSub fill:green;
-  class T TestSub
-  linkStyle 0,1 color:orange, stroke: orange;
-      </div>
-      <div class="mermaid2" style="width: 50%; height: 20%;">
-graph TD
-  C -->|fa:fa-car Car| F[fa:fa-car Car]
-      </div>
-      <div class="mermaid2" style="width: 50%; height: 20%;">
-flowchart TD
-  C -->|fa:fa-car Car| F[fa:fa-car Car]
-      </div>
-      <div class="mermaid2" style="width: 50%; height: 20%;">
-        %%{init: {"fontFamily": "arial2"}}%%
-graph TD
-      A[Christmas]
-      </div>
-      <div class="mermaid2" style="width: 50%; height: 20%;">
-flowchart TD
-      L1 --- L2
-      L2 --- C
-      M1 ---> C
-      R1 .-> R2
-      R2 <.-> C
-      C -->|Label 1| E1
-      C <-- Label 2 ---> E2
-      C ----> E3
-      C <-...-> E4
-      C ======> E5
-      </div>
-      <div class="mermaid2" style="width: 50%; height: 20%;">
-graph TD
-      L1 --- L2
-      L2 --- C
-      M1 ---> C
-      R1 .-> R2
-      R2 <.-> C
-      C -->|Label 1| E1
-      C -- Label 2 ---> E2
-      C ----> E3
-      C -----> E4
-      C ======> E5
-      </div>
-      <div class="mermaid" style="width: 50%; height: 20%;">
-sequenceDiagram
-    participant John
-    participant Alice
-    Alice->>John: Hello John, how are you?
-    John-->>Alice: Great!
-      </div>
-=======
 <div class="mermaid" style="width: 100%; height: 20%;">
 stateDiagram-v2
       [*] --> S1
       state "Some long name" as S1
->>>>>>> 3b9900c1
 
 </div>
 
@@ -102,11 +47,7 @@
         // themeCSS: '.edgePath .path {stroke: red;} .arrowheadPath {fill: red;}',
         flowchart: { nodeSpacing: 10, curve: 'cardinal', htmlLabels: false },
         // gantt: { axisFormat: '%m/%d/%Y' },
-<<<<<<< HEAD
-        sequence: { showSequenceNumbers: true },
-=======
         sequence: { actorFontFamily: 'courier', actorMargin: 50, showSequenceNumbers: false },
->>>>>>> 3b9900c1
         // sequenceDiagram: { actorMargin: 300 } // deprecated
         // fontFamily: '"times", sans-serif',
         // fontFamily: 'courier',
