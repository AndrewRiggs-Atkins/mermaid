## Directives
<<<<<<< HEAD
**Edit this Page** [![N|Solid](./img/GitHub-Mark-32px.png)](./directives.md)
=======
**Edit this Page** [![N|Solid](/img/GitHub-Mark-32px.png)](./directives.md)
Directives were added in [Version 8.6.0](/8.6.0_docs.md)
>>>>>>> a955d8f8


## Directives were added in [Version 8.6.0](/8.6.0_docs.md). Please Read it for more information.

## Directives 
With this version, directives are supported. Directives are divided in two sets, by priority. the first set, containing 'init' or 'initialize' directives take priority. While the other set, containing all other kinds of directives are considered only after 'init' and the graph-type declared.

#### Init 

 
| Parameter | Description |Type | Required | Values|
| --- | --- | --- | --- | --- |
| init | modifies configurations| Directive| Optional | Any parameters not included in the secure array|

**Notes:**

init would be an argument-directive: %%{init: { **insert argument here**}}%%

The json object that is passed as {**argument** } must be valid, quoted json or it will be ignored.
    
The init/initialize directive is parsed early in the flow, enough to be able to re-initialize mermaid with a new configuration object. Example:
```
%%{init: { 'logLevel': 'debug', 'theme': 'dark' } }%%
graph >
A-->B
```

will set the `logLevel` to `debug` and the `theme` to `dark` for a flowchart diagram.

Note: 'init' or 'initialize' are both acceptable as init directives. Also note that init directives are coalesced. This means:

```
%%{init: { 'logLevel': 'debug', 'theme': 'forest' } }%%
%%{initialize: { 'logLevel': 'fatal', "theme":'dark', 'startOnLoad': true } }%%
...
```

will result an init object looking like this:

```
{
  logLevel: 'fatal',
  theme: 'dark',
  startOnLoad: true
}
```

to be sent to `mermaid.initialize(...)`
 

#### Other directives

In this category are any directives that follow the graph type declaration. Essentially, these directives will not be processed early in the flow like the init directive. Each individual graph type will handle these directives. As an example:

```
%%{init: { 'logLevel': 'debug', 'theme': 'dark' } }%%
sequenceDiagram
%%{config: { 'fontFamily': 'Menlo', 'fontSize': 18, 'fontWeight': 400} }%%
Alice->>Bob: Hi Bob
Bob->>Alice: Hi Alice
```
## Chronology 
This will set the `logLevel` to `debug` and `theme` to `dark` for a sequence diagram. Then, during processing, the config for the sequence diagram is set by the `config` directive. This directive is handled in the `sequenceDb.js`. In this example, the fontFamily, fontSize, and fontWeight are all set for this sequence diagram.

#### Backwards Compatibility

Init directives and any other non-multiline directives should be backwards compatible, because they will be treated as comments in prior versions of mermaid-js.

Multiline directives, however, will pose an issue and will render an error. This is unavoidable.

### Wrapping

The `%%{wrap}%%` directive and the inline `wrap:` text hint have also been added for sequence diagrams. This has been explained in my previous comments and has not materially changed.

# Wrap
| Parameter | Description |Type | Required | Values|
| --- | --- | --- | --- | --- |
| wrap | a callable text-wrap function| Directive| Optional | %%{wrap}%%|<|MERGE_RESOLUTION|>--- conflicted
+++ resolved
@@ -1,10 +1,7 @@
 ## Directives
-<<<<<<< HEAD
-**Edit this Page** [![N|Solid](./img/GitHub-Mark-32px.png)](./directives.md)
-=======
+
 **Edit this Page** [![N|Solid](/img/GitHub-Mark-32px.png)](./directives.md)
 Directives were added in [Version 8.6.0](/8.6.0_docs.md)
->>>>>>> a955d8f8
 
 
 ## Directives were added in [Version 8.6.0](/8.6.0_docs.md). Please Read it for more information.
@@ -77,9 +74,7 @@
 
 ### Wrapping
 
-The `%%{wrap}%%` directive and the inline `wrap:` text hint have also been added for sequence diagrams. This has been explained in my previous comments and has not materially changed.
-
 # Wrap
 | Parameter | Description |Type | Required | Values|
 | --- | --- | --- | --- | --- |
-| wrap | a callable text-wrap function| Directive| Optional | %%{wrap}%%|+| wrap | a callable text-wrap function| Directive| Optional | %%{wrap}%%|
