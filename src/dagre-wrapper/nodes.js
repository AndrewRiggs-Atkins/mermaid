import { select } from 'd3';
import { log } from '../logger'; // eslint-disable-line
import { labelHelper, updateNodeBounds, insertPolygonShape } from './shapes/util';
import { getConfig } from '../config';
import intersect from './intersect/index.js';
import createLabel from './createLabel';
import note from './shapes/note';
import { parseMember } from '../diagrams/class/svgDraw';

const question = (parent, node) => {
  const { shapeSvg, bbox } = labelHelper(parent, node, undefined, true);

  const w = bbox.width + node.padding;
  const h = bbox.height + node.padding;
  const s = w + h;
  const points = [
    { x: s / 2, y: 0 },
    { x: s, y: -s / 2 },
    { x: s / 2, y: -s },
    { x: 0, y: -s / 2 }
  ];

<<<<<<< HEAD
  log.info('Question main (Circle)');

=======
>>>>>>> b4b2a5b5
  const questionElem = insertPolygonShape(shapeSvg, s, s, points);
  questionElem.attr('style', node.style);
  updateNodeBounds(node, questionElem);

  node.intersect = function(point) {
    log.warn('Intersect called');
    return intersect.polygon(node, points, point);
  };

  return shapeSvg;
};

const hexagon = (parent, node) => {
  const { shapeSvg, bbox } = labelHelper(parent, node, undefined, true);

  const f = 4;
  const h = bbox.height + node.padding;
  const m = h / f;
  const w = bbox.width + 2 * m + node.padding;
  const points = [
    { x: m, y: 0 },
    { x: w - m, y: 0 },
    { x: w, y: -h / 2 },
    { x: w - m, y: -h },
    { x: m, y: -h },
    { x: 0, y: -h / 2 }
  ];

  const hex = insertPolygonShape(shapeSvg, w, h, points);
  hex.attr('style', node.style);
  updateNodeBounds(node, hex);

  node.intersect = function(point) {
    return intersect.polygon(node, points, point);
  };

  return shapeSvg;
};

const rect_left_inv_arrow = (parent, node) => {
  const { shapeSvg, bbox } = labelHelper(parent, node, undefined, true);

  const w = bbox.width + node.padding;
  const h = bbox.height + node.padding;
  const points = [
    { x: -h / 2, y: 0 },
    { x: w, y: 0 },
    { x: w, y: -h },
    { x: -h / 2, y: -h },
    { x: 0, y: -h / 2 }
  ];

  const el = insertPolygonShape(shapeSvg, w, h, points);
  el.attr('style', node.style);

  node.width = w + h;
  node.height = h;

  node.intersect = function(point) {
    return intersect.polygon(node, points, point);
  };

  return shapeSvg;
};

const lean_right = (parent, node) => {
  const { shapeSvg, bbox } = labelHelper(parent, node, undefined, true);

  const w = bbox.width + node.padding;
  const h = bbox.height + node.padding;
  const points = [
    { x: (-2 * h) / 6, y: 0 },
    { x: w - h / 6, y: 0 },
    { x: w + (2 * h) / 6, y: -h },
    { x: h / 6, y: -h }
  ];

  const el = insertPolygonShape(shapeSvg, w, h, points);
  el.attr('style', node.style);
  updateNodeBounds(node, el);

  node.intersect = function(point) {
    return intersect.polygon(node, points, point);
  };

  return shapeSvg;
};

const lean_left = (parent, node) => {
  const { shapeSvg, bbox } = labelHelper(parent, node, undefined, true);

  const w = bbox.width + node.padding;
  const h = bbox.height + node.padding;
  const points = [
    { x: (2 * h) / 6, y: 0 },
    { x: w + h / 6, y: 0 },
    { x: w - (2 * h) / 6, y: -h },
    { x: -h / 6, y: -h }
  ];

  const el = insertPolygonShape(shapeSvg, w, h, points);
  el.attr('style', node.style);
  updateNodeBounds(node, el);

  node.intersect = function(point) {
    return intersect.polygon(node, points, point);
  };

  return shapeSvg;
};

const trapezoid = (parent, node) => {
  const { shapeSvg, bbox } = labelHelper(parent, node, undefined, true);

  const w = bbox.width + node.padding;
  const h = bbox.height + node.padding;
  const points = [
    { x: (-2 * h) / 6, y: 0 },
    { x: w + (2 * h) / 6, y: 0 },
    { x: w - h / 6, y: -h },
    { x: h / 6, y: -h }
  ];

  const el = insertPolygonShape(shapeSvg, w, h, points);
  el.attr('style', node.style);
  updateNodeBounds(node, el);

  node.intersect = function(point) {
    return intersect.polygon(node, points, point);
  };

  return shapeSvg;
};

const inv_trapezoid = (parent, node) => {
  const { shapeSvg, bbox } = labelHelper(parent, node, undefined, true);

  const w = bbox.width + node.padding;
  const h = bbox.height + node.padding;
  const points = [
    { x: h / 6, y: 0 },
    { x: w - h / 6, y: 0 },
    { x: w + (2 * h) / 6, y: -h },
    { x: (-2 * h) / 6, y: -h }
  ];

  const el = insertPolygonShape(shapeSvg, w, h, points);
  el.attr('style', node.style);
  updateNodeBounds(node, el);

  node.intersect = function(point) {
    return intersect.polygon(node, points, point);
  };

  return shapeSvg;
};

const rect_right_inv_arrow = (parent, node) => {
  const { shapeSvg, bbox } = labelHelper(parent, node, undefined, true);

  const w = bbox.width + node.padding;
  const h = bbox.height + node.padding;
  const points = [
    { x: 0, y: 0 },
    { x: w + h / 2, y: 0 },
    { x: w, y: -h / 2 },
    { x: w + h / 2, y: -h },
    { x: 0, y: -h }
  ];

  const el = insertPolygonShape(shapeSvg, w, h, points);
  el.attr('style', node.style);
  updateNodeBounds(node, el);

  node.intersect = function(point) {
    return intersect.polygon(node, points, point);
  };

  return shapeSvg;
};

const cylinder = (parent, node) => {
  const { shapeSvg, bbox } = labelHelper(parent, node, undefined, true);

  const w = bbox.width + node.padding;
  const rx = w / 2;
  const ry = rx / (2.5 + w / 50);
  const h = bbox.height + ry + node.padding;

  const shape =
    'M 0,' +
    ry +
    ' a ' +
    rx +
    ',' +
    ry +
    ' 0,0,0 ' +
    w +
    ' 0 a ' +
    rx +
    ',' +
    ry +
    ' 0,0,0 ' +
    -w +
    ' 0 l 0,' +
    h +
    ' a ' +
    rx +
    ',' +
    ry +
    ' 0,0,0 ' +
    w +
    ' 0 l 0,' +
    -h;

  const el = shapeSvg
    .attr('label-offset-y', ry)
    .insert('path', ':first-child')
    .attr('style', node.style)
    .attr('d', shape)
    .attr('transform', 'translate(' + -w / 2 + ',' + -(h / 2 + ry) + ')');

  updateNodeBounds(node, el);

  node.intersect = function(point) {
    const pos = intersect.rect(node, point);
    const x = pos.x - node.x;

    if (
      rx != 0 &&
      (Math.abs(x) < node.width / 2 ||
        (Math.abs(x) == node.width / 2 && Math.abs(pos.y - node.y) > node.height / 2 - ry))
    ) {
      // ellipsis equation: x*x / a*a + y*y / b*b = 1
      // solve for y to get adjustion value for pos.y
      let y = ry * ry * (1 - (x * x) / (rx * rx));
      if (y != 0) y = Math.sqrt(y);
      y = ry - y;
      if (point.y - node.y > 0) y = -y;

      pos.y += y;
    }

    return pos;
  };

  return shapeSvg;
};

const rect = (parent, node) => {
  const { shapeSvg, bbox, halfPadding } = labelHelper(parent, node, 'node ' + node.classes, true);

  log.trace('Classes = ', node.classes);
  // add the rect
  const rect = shapeSvg.insert('rect', ':first-child');

  rect
    .attr('class', 'basic label-container')
    .attr('style', node.style)
    .attr('rx', node.rx)
    .attr('ry', node.ry)
    .attr('x', -bbox.width / 2 - halfPadding)
    .attr('y', -bbox.height / 2 - halfPadding)
    .attr('width', bbox.width + node.padding)
    .attr('height', bbox.height + node.padding);

  updateNodeBounds(node, rect);

  node.intersect = function(point) {
    return intersect.rect(node, point);
  };

  return shapeSvg;
};

const rectWithTitle = (parent, node) => {
  // const { shapeSvg, bbox, halfPadding } = labelHelper(parent, node, 'node ' + node.classes);

  let classes;
  if (!node.classes) {
    classes = 'node default';
  } else {
    classes = 'node ' + node.classes;
  }
  // Add outer g element
  const shapeSvg = parent
    .insert('g')
    .attr('class', classes)
    .attr('id', node.domId || node.id);

  // Create the title label and insert it after the rect
  const rect = shapeSvg.insert('rect', ':first-child');
  // const innerRect = shapeSvg.insert('rect');
  const innerLine = shapeSvg.insert('line');

  const label = shapeSvg.insert('g').attr('class', 'label');

  const text2 = node.labelText.flat();
  log.info('Label text', text2[0]);

  const text = label.node().appendChild(createLabel(text2[0], node.labelStyle, true, true));
  let bbox;
  if (getConfig().flowchart.htmlLabels) {
    const div = text.children[0];
    const dv = select(text);
    bbox = div.getBoundingClientRect();
    dv.attr('width', bbox.width);
    dv.attr('height', bbox.height);
  }
  log.info('Text 2', text2);
  const textRows = text2.slice(1, text2.length);
  let titleBox = text.getBBox();
  const descr = label
    .node()
    .appendChild(createLabel(textRows.join('<br/>'), node.labelStyle, true, true));

  if (getConfig().flowchart.htmlLabels) {
    const div = descr.children[0];
    const dv = select(descr);
    bbox = div.getBoundingClientRect();
    dv.attr('width', bbox.width);
    dv.attr('height', bbox.height);
  }
  // bbox = label.getBBox();
  // log.info(descr);
  const halfPadding = node.padding / 2;
  select(descr).attr(
    'transform',
    'translate( ' +
      // (titleBox.width - bbox.width) / 2 +
      (bbox.width > titleBox.width ? 0 : (titleBox.width - bbox.width) / 2) +
      ', ' +
      (titleBox.height + halfPadding + 5) +
      ')'
  );
  select(text).attr(
    'transform',
    'translate( ' +
      // (titleBox.width - bbox.width) / 2 +
      (bbox.width < titleBox.width ? 0 : -(titleBox.width - bbox.width) / 2) +
      ', ' +
      0 +
      ')'
  );
  // Get the size of the label

  // Bounding box for title and text
  bbox = label.node().getBBox();

  // Center the label
  label.attr(
    'transform',
    'translate(' + -bbox.width / 2 + ', ' + (-bbox.height / 2 - halfPadding + 3) + ')'
  );

  rect
    .attr('class', 'outer title-state')
    .attr('x', -bbox.width / 2 - halfPadding)
    .attr('y', -bbox.height / 2 - halfPadding)
    .attr('width', bbox.width + node.padding)
    .attr('height', bbox.height + node.padding);

  innerLine
    .attr('class', 'divider')
    .attr('x1', -bbox.width / 2 - halfPadding)
    .attr('x2', bbox.width / 2 + halfPadding)
    .attr('y1', -bbox.height / 2 - halfPadding + titleBox.height + halfPadding)
    .attr('y2', -bbox.height / 2 - halfPadding + titleBox.height + halfPadding);

  updateNodeBounds(node, rect);

  node.intersect = function(point) {
    return intersect.rect(node, point);
  };

  return shapeSvg;
};

const stadium = (parent, node) => {
  const { shapeSvg, bbox } = labelHelper(parent, node, undefined, true);

  const h = bbox.height + node.padding;
  const w = bbox.width + h / 4 + node.padding;

  // add the rect
  const rect = shapeSvg
    .insert('rect', ':first-child')
    .attr('style', node.style)
    .attr('rx', h / 2)
    .attr('ry', h / 2)
    .attr('x', -w / 2)
    .attr('y', -h / 2)
    .attr('width', w)
    .attr('height', h);

  updateNodeBounds(node, rect);

  node.intersect = function(point) {
    return intersect.rect(node, point);
  };

  return shapeSvg;
};

const circle = (parent, node) => {
  const { shapeSvg, bbox, halfPadding } = labelHelper(parent, node, undefined, true);
  const circle = shapeSvg.insert('circle', ':first-child');

  // center the circle around its coordinate
  circle
    .attr('style', node.style)
    .attr('rx', node.rx)
    .attr('ry', node.ry)
    .attr('r', bbox.width / 2 + halfPadding)
    .attr('width', bbox.width + node.padding)
    .attr('height', bbox.height + node.padding);

  log.info('Circle main');

  updateNodeBounds(node, circle);

  node.intersect = function(point) {
    log.info('Circle intersect', node, bbox.width / 2 + halfPadding, point);
    return intersect.circle(node, bbox.width / 2 + halfPadding, point);
  };

  return shapeSvg;
};

const subroutine = (parent, node) => {
  const { shapeSvg, bbox } = labelHelper(parent, node, undefined, true);

  const w = bbox.width + node.padding;
  const h = bbox.height + node.padding;
  const points = [
    { x: 0, y: 0 },
    { x: w, y: 0 },
    { x: w, y: -h },
    { x: 0, y: -h },
    { x: 0, y: 0 },
    { x: -8, y: 0 },
    { x: w + 8, y: 0 },
    { x: w + 8, y: -h },
    { x: -8, y: -h },
    { x: -8, y: 0 }
  ];

  const el = insertPolygonShape(shapeSvg, w, h, points);
  el.attr('style', node.style);
  updateNodeBounds(node, el);

  node.intersect = function(point) {
    return intersect.polygon(node, points, point);
  };

  return shapeSvg;
};

const start = (parent, node) => {
  const shapeSvg = parent
    .insert('g')
    .attr('class', 'node default')
    .attr('id', node.domId || node.id);
  const circle = shapeSvg.insert('circle', ':first-child');

  // center the circle around its coordinate
  circle
    .attr('class', 'state-start')
    .attr('r', 7)
    .attr('width', 14)
    .attr('height', 14);

  updateNodeBounds(node, circle);

  node.intersect = function(point) {
    return intersect.circle(node, 7, point);
  };

  return shapeSvg;
};

const forkJoin = (parent, node, dir) => {
  const shapeSvg = parent
    .insert('g')
    .attr('class', 'node default')
    .attr('id', node.domId || node.id);

  let width = 70;
  let height = 10;

  if (dir === 'LR') {
    width = 10;
    height = 70;
  }

  const shape = shapeSvg
    .append('rect')
    .style('stroke', 'black')
    .style('fill', 'black')
    .attr('x', (-1 * width) / 2)
    .attr('y', (-1 * height) / 2)
    .attr('width', width)
    .attr('height', height)
    .attr('class', 'fork-join');

  updateNodeBounds(node, shape);
  node.height = node.height + node.padding / 2;
  node.width = node.width + node.padding / 2;
  node.intersect = function(point) {
    return intersect.rect(node, point);
  };

  return shapeSvg;
};

const end = (parent, node) => {
  const shapeSvg = parent
    .insert('g')
    .attr('class', 'node default')
    .attr('id', node.domId || node.id);
  const innerCircle = shapeSvg.insert('circle', ':first-child');
  const circle = shapeSvg.insert('circle', ':first-child');

  circle
    .attr('class', 'state-start')
    .attr('r', 7)
    .attr('width', 14)
    .attr('height', 14);

  innerCircle
    .attr('class', 'state-end')
    .attr('r', 5)
    .attr('width', 10)
    .attr('height', 10);

  updateNodeBounds(node, circle);

  node.intersect = function(point) {
    return intersect.circle(node, 7, point);
  };

  return shapeSvg;
};

const class_box = (parent, node) => {
  const halfPadding = node.padding / 2;
  const rowPadding = 4;
  const lineHeight = 8;

  let classes;
  if (!node.classes) {
    classes = 'node default';
  } else {
    classes = 'node ' + node.classes;
  }
  // Add outer g element
  const shapeSvg = parent
    .insert('g')
    .attr('class', classes)
    .attr('id', node.domId || node.id);

  // Create the title label and insert it after the rect
  const rect = shapeSvg.insert('rect', ':first-child');
  const topLine = shapeSvg.insert('line');
  const bottomLine = shapeSvg.insert('line');
  let maxWidth = 0;
  let maxHeight = rowPadding;

  const labelContainer = shapeSvg.insert('g').attr('class', 'label');
  let verticalPos = 0;
  const hasInterface = node.classData.annotations && node.classData.annotations[0];

  // 1. Create the labels
  const interfaceLabelText = node.classData.annotations[0]
    ? '«' + node.classData.annotations[0] + '»'
    : '';
  const interfaceLabel = labelContainer
    .node()
    .appendChild(createLabel(interfaceLabelText, node.labelStyle, true, true));
  let interfaceBBox = interfaceLabel.getBBox();
  if (getConfig().flowchart.htmlLabels) {
    const div = interfaceLabel.children[0];
    const dv = select(interfaceLabel);
    interfaceBBox = div.getBoundingClientRect();
    dv.attr('width', interfaceBBox.width);
    dv.attr('height', interfaceBBox.height);
  }
  if (node.classData.annotations[0]) {
    maxHeight += interfaceBBox.height + rowPadding;
    maxWidth += interfaceBBox.width;
  }

  let classTitleString = node.classData.id;

  if (node.classData.type !== undefined && node.classData.type !== '') {
    classTitleString += '<' + node.classData.type + '>';
  }
  const classTitleLabel = labelContainer
    .node()
    .appendChild(createLabel(classTitleString, node.labelStyle, true, true));
  select(classTitleLabel).attr('class', 'classTitle');
  let classTitleBBox = classTitleLabel.getBBox();
  if (getConfig().flowchart.htmlLabels) {
    const div = classTitleLabel.children[0];
    const dv = select(classTitleLabel);
    classTitleBBox = div.getBoundingClientRect();
    dv.attr('width', classTitleBBox.width);
    dv.attr('height', classTitleBBox.height);
  }
  maxHeight += classTitleBBox.height + rowPadding;
  if (classTitleBBox.width > maxWidth) {
    maxWidth = classTitleBBox.width;
  }
  const classAttributes = [];
  node.classData.members.forEach(str => {
    const parsedText = parseMember(str).displayText;
    const lbl = labelContainer
      .node()
      .appendChild(createLabel(parsedText, node.labelStyle, true, true));
    let bbox = lbl.getBBox();
    if (getConfig().flowchart.htmlLabels) {
      const div = lbl.children[0];
      const dv = select(lbl);
      bbox = div.getBoundingClientRect();
      dv.attr('width', bbox.width);
      dv.attr('height', bbox.height);
    }
    if (bbox.width > maxWidth) {
      maxWidth = bbox.width;
    }
    maxHeight += bbox.height + rowPadding;
    classAttributes.push(lbl);
  });

  maxHeight += lineHeight;

  const classMethods = [];
  node.classData.methods.forEach(str => {
    const parsedText = parseMember(str).displayText;
    const lbl = labelContainer
      .node()
      .appendChild(createLabel(parsedText, node.labelStyle, true, true));
    let bbox = lbl.getBBox();
    if (getConfig().flowchart.htmlLabels) {
      const div = lbl.children[0];
      const dv = select(lbl);
      bbox = div.getBoundingClientRect();
      dv.attr('width', bbox.width);
      dv.attr('height', bbox.height);
    }
    if (bbox.width > maxWidth) {
      maxWidth = bbox.width;
    }
    maxHeight += bbox.height + rowPadding;

    classMethods.push(lbl);
  });

  maxHeight += lineHeight;

  // 2. Position the labels

  // position the interface label
  if (hasInterface) {
    let diffX = (maxWidth - interfaceBBox.width) / 2;
    select(interfaceLabel).attr(
      'transform',
      'translate( ' + ((-1 * maxWidth) / 2 + diffX) + ', ' + (-1 * maxHeight) / 2 + ')'
    );
    verticalPos = interfaceBBox.height + rowPadding;
  }
  // Positin the class title label
  let diffX = (maxWidth - classTitleBBox.width) / 2;
  select(classTitleLabel).attr(
    'transform',
    'translate( ' +
      ((-1 * maxWidth) / 2 + diffX) +
      ', ' +
      ((-1 * maxHeight) / 2 + verticalPos) +
      ')'
  );
  verticalPos += classTitleBBox.height + rowPadding;

  topLine
    .attr('class', 'divider')
    .attr('x1', -maxWidth / 2 - halfPadding)
    .attr('x2', maxWidth / 2 + halfPadding)
    .attr('y1', -maxHeight / 2 - halfPadding + lineHeight + verticalPos)
    .attr('y2', -maxHeight / 2 - halfPadding + lineHeight + verticalPos);

  verticalPos += lineHeight;

  classAttributes.forEach(lbl => {
    select(lbl).attr(
      'transform',
      'translate( ' +
        -maxWidth / 2 +
        ', ' +
        ((-1 * maxHeight) / 2 + verticalPos + lineHeight / 2) +
        ')'
    );
    verticalPos += classTitleBBox.height + rowPadding;
  });

  verticalPos += lineHeight;
  bottomLine
    .attr('class', 'divider')
    .attr('x1', -maxWidth / 2 - halfPadding)
    .attr('x2', maxWidth / 2 + halfPadding)
    .attr('y1', -maxHeight / 2 - halfPadding + lineHeight + verticalPos)
    .attr('y2', -maxHeight / 2 - halfPadding + lineHeight + verticalPos);

  verticalPos += lineHeight;

  classMethods.forEach(lbl => {
    select(lbl).attr(
      'transform',
      'translate( ' + -maxWidth / 2 + ', ' + ((-1 * maxHeight) / 2 + verticalPos) + ')'
    );
    verticalPos += classTitleBBox.height + rowPadding;
  });
  //
  // let bbox;
  // if (getConfig().flowchart.htmlLabels) {
  //   const div = interfaceLabel.children[0];
  //   const dv = select(interfaceLabel);
  //   bbox = div.getBoundingClientRect();
  //   dv.attr('width', bbox.width);
  //   dv.attr('height', bbox.height);
  // }
  // bbox = labelContainer.getBBox();

  // log.info('Text 2', text2);
  // const textRows = text2.slice(1, text2.length);
  // let titleBox = text.getBBox();
  // const descr = label
  //   .node()
  //   .appendChild(createLabel(textRows.join('<br/>'), node.labelStyle, true, true));

  // if (getConfig().flowchart.htmlLabels) {
  //   const div = descr.children[0];
  //   const dv = select(descr);
  //   bbox = div.getBoundingClientRect();
  //   dv.attr('width', bbox.width);
  //   dv.attr('height', bbox.height);
  // }
  // // bbox = label.getBBox();
  // // log.info(descr);
  // select(descr).attr(
  //   'transform',
  //   'translate( ' +
  //     // (titleBox.width - bbox.width) / 2 +
  //     (bbox.width > titleBox.width ? 0 : (titleBox.width - bbox.width) / 2) +
  //     ', ' +
  //     (titleBox.height + halfPadding + 5) +
  //     ')'
  // );
  // select(text).attr(
  //   'transform',
  //   'translate( ' +
  //     // (titleBox.width - bbox.width) / 2 +
  //     (bbox.width < titleBox.width ? 0 : -(titleBox.width - bbox.width) / 2) +
  //     ', ' +
  //     0 +
  //     ')'
  // );
  // // Get the size of the label

  // // Bounding box for title and text
  // bbox = label.node().getBBox();

  // // Center the label
  // label.attr(
  //   'transform',
  //   'translate(' + -bbox.width / 2 + ', ' + (-bbox.height / 2 - halfPadding + 3) + ')'
  // );

  rect
    .attr('class', 'outer title-state')
    .attr('x', -maxWidth / 2 - halfPadding)
    .attr('y', -(maxHeight / 2) - halfPadding)
    .attr('width', maxWidth + node.padding)
    .attr('height', maxHeight + node.padding);

  // innerLine
  //   .attr('class', 'divider')
  //   .attr('x1', -bbox.width / 2 - halfPadding)
  //   .attr('x2', bbox.width / 2 + halfPadding)
  //   .attr('y1', -bbox.height / 2 - halfPadding + titleBox.height + halfPadding)
  //   .attr('y2', -bbox.height / 2 - halfPadding + titleBox.height + halfPadding);

  updateNodeBounds(node, rect);

  node.intersect = function(point) {
    return intersect.rect(node, point);
  };

  return shapeSvg;
};

const shapes = {
  question,
  rect,
  rectWithTitle,
  circle,
  stadium,
  hexagon,
  rect_left_inv_arrow,
  lean_right,
  lean_left,
  trapezoid,
  inv_trapezoid,
  rect_right_inv_arrow,
  cylinder,
  start,
  end,
  note,
  subroutine,
  fork: forkJoin,
  join: forkJoin,
  class_box
};

let nodeElems = {};

export const insertNode = (elem, node, dir) => {
  let newEl;
  let el;

  // Add link when appropriate
  if (node.link) {
    newEl = elem
      .insert('svg:a')
      .attr('xlink:href', node.link)
      .attr('target', node.linkTarget || '_blank');
    el = shapes[node.shape](newEl, node, dir);
  } else {
    el = shapes[node.shape](elem, node, dir);
    newEl = el;
  }
  if (node.tooltip) {
    el.attr('title', node.tooltip);
  }
  if (node.class) {
    el.attr('class', 'node default ' + node.class);
  }

  nodeElems[node.id] = newEl;

  if (node.haveCallback) {
    nodeElems[node.id].attr('class', nodeElems[node.id].attr('class') + ' clickable');
  }
};
export const setNodeElem = (elem, node) => {
  nodeElems[node.id] = elem;
};
export const clear = () => {
  nodeElems = {};
};

export const positionNode = node => {
  const el = nodeElems[node.id];
  log.trace(
    'Transforming node',
    node,
    'translate(' + (node.x - node.width / 2 - 5) + ', ' + (node.y - node.height / 2 - 5) + ')'
  );
  const padding = 8;
  if (node.clusterNode) {
    el.attr(
      'transform',
      'translate(' +
        (node.x - node.width / 2 - padding) +
        ', ' +
        (node.y - node.height / 2 - padding) +
        ')'
    );
  } else {
    el.attr('transform', 'translate(' + node.x + ', ' + node.y + ')');
  }
};<|MERGE_RESOLUTION|>--- conflicted
+++ resolved
@@ -20,11 +20,8 @@
     { x: 0, y: -s / 2 }
   ];
 
-<<<<<<< HEAD
   log.info('Question main (Circle)');
 
-=======
->>>>>>> b4b2a5b5
   const questionElem = insertPolygonShape(shapeSvg, s, s, points);
   questionElem.attr('style', node.style);
   updateNodeBounds(node, questionElem);
