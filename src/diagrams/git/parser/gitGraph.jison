--- conflicted
+++ resolved
@@ -13,30 +13,6 @@
 
 %%
 
-<<<<<<< HEAD
-(\r?\n)+                           return 'NL';
-\s+                             /* skip all whitespace */
-\#[^\n]*                        /* skip comments */
-\%%[^\n]*                       /* skip comments */
-"gitGraph"                      return 'GG';
-"commit"                        return 'COMMIT';
-"branch"                        return 'BRANCH';
-"merge"                         return 'MERGE';
-"reset"                         return 'RESET';
-"checkout"                      return 'CHECKOUT';
-"LR"                            return 'DIR';
-"BT"                            return 'DIR';
-":"                             return ':';
-"^"                             return 'CARET'
-"options"\r?\n                       this.begin("options");
-<options>"end"\r?\n                   this.popState();
-<options>[^\n]+\r?\n                 return 'OPT';
-["]                             this.begin("string");
-<string>["]                     this.popState();
-<string>[^"]*                     return 'STR';
-[a-zA-Z][a-zA-Z0-9_]+           return 'ID';
-<<EOF>>                         return 'EOF';
-=======
 (\r?\n)+                               return 'NL';
 \s+                                    /* skip all whitespace */
 \#[^\n]*                               /* skip comments */
@@ -59,7 +35,6 @@
 <string>[^"]*                          return 'STR';
 [a-zA-Z][-_\.a-zA-Z0-9]*[-_a-zA-Z0-9]  return 'ID';
 <<EOF>>                                return 'EOF';
->>>>>>> 4d9d315f
 
 /lex
 
