--- conflicted
+++ resolved
@@ -35,13 +35,8 @@
     var usedStyles = "";
     var sheets = document.styleSheets;
     for (var i = 0; i < sheets.length; i++) {
-<<<<<<< HEAD
-        // Only clone css from stylesheets intended for mermaid
-        if (sheets[i].title == 'mermaid') {
-=======
         // Avoid multiple inclusion on pages with multiple graphs
         if (sheets[i].title !== 'mermaid-svg-internal-css') {
->>>>>>> 58659c4d
             var rules = sheets[i].cssRules;
             if(rules !== null) {
                 for (var j = 0; j < rules.length; j++) {
@@ -73,14 +68,9 @@
                     defaultStyles += '.edgeLabel text ' + ' { ' + classes[className].edgeLabelStyles.join("; ") + '; }\n';
                 }
             } else {
-<<<<<<< HEAD
                 if (classes[className].styles instanceof Array) {
                     embeddedStyles += '.' + className + ' { ' + classes[className].styles.join("; ") + '; }\n';            
                 }
-=======
-                embeddedStyles += '.' + className + ' { ' + classes[className].styles.join("; ") + '; }\n';
-                //embeddedStyles += svg.id.trim() + ' .' + className + ' { ' + classes[className].styles.join("; ") + '; }\n';
->>>>>>> 58659c4d
             }
         }
     }
@@ -90,6 +80,8 @@
         s.setAttribute('type', 'text/css');
         s.setAttribute('title', 'mermaid-svg-internal-css');
         s.innerHTML = "/* <![CDATA[ */\n";
+        // Make this CSS local to this SVG
+        s.innerHTML += "#" + svg.id.trim() + " {\n"; 
         if (defaultStyles !== "") {
             s.innerHTML += defaultStyles;
         }
@@ -99,6 +91,7 @@
         if (embeddedStyles !== "") {
             s.innerHTML += embeddedStyles;
         }
+        s.innerHTML += "}\n";
         s.innerHTML += "/* ]]> */\n";
         svg.insertBefore(s, svg.firstChild);
     }
